--- conflicted
+++ resolved
@@ -53,14 +53,9 @@
 	TigrisURL          string
 	TigrisClientID     string
 	TigrisClientSecret string
-<<<<<<< HEAD
-	TigrisToken        string
-	TigrisURL          string
 
 	// for 'hana' handler
 	HANAInstanceURL string
-=======
->>>>>>> ad1cea3f
 }
 
 // NewHandler constructs a new handler.
